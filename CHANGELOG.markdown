--- conflicted
+++ resolved
@@ -1,16 +1,14 @@
 # Changelog
 
-<<<<<<< HEAD
 ## feature/middleware-updates
 * Update middleware to no longer use deprecated MiddlewareMixin
 * Remove redundant code from middleware + general code cleanup
 * Change pages system to use PageDispatcher view as its entry point
 * Fix confusing options for Country.default
 * LOCALISATION_MIDDLEWARE_EXCLUDE_URLS is a new setting
-=======
+
 ## 4.4.12 - 2020-11-2
 * Use the media storage `.open()` function to retrieve an image instead of `open()`
->>>>>>> 1acb06a6
 
 ## 4.4.11 - 2020-10-30
 * Fix issue where adding a file would error with remote storages.
