--- conflicted
+++ resolved
@@ -1,11 +1,8 @@
 # Changelog
 
 # Next release
-<<<<<<< HEAD
 * Allow a setting to determine if the media library overfiles files on the disk or preserves them.
-=======
 * Increase the max slug length of pages
->>>>>>> b55f7f83
 
 ## 4.4.4 - 2020-03-03
 * Add fix for duplicating the homepage.
