--- conflicted
+++ resolved
@@ -1,17 +1,15 @@
 # Changelog
 
-<<<<<<< HEAD
 ## feature/middleware-updates
 * Update middleware to no longer use deprecated MiddlewareMixin
 * Remove redundant code from middleware + general code cleanup
 * Change pages system to use PageDispatcher view as its entry point
 * Fix confusing options for Country.default
 * LOCALISATION_MIDDLEWARE_EXCLUDE_URLS is a new setting
-=======
+
 ## 4.4.11 - 2020-10-30
 * Fix issue where adding a file would error with remote storages.
 * Fix issue where list page would error if a remote storage was being used
->>>>>>> 9fe0397a
 
 ## 4.4.10 - 2020-10-28
 * Have the media storage class extend the current default storage class
