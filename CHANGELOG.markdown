# Changelog

## Next release
<<<<<<< HEAD
* Show usage of media library files on the file's change form.
=======
* Make middleware compatible with both `MIDDLEWARE` and `MIDDLEWARE_CLASSES`.
* Ensure all `ForeignKey`s have an `on_delete` explicitly specified for Django 2.2 compatibility.
* Rename "Search engine optimization" fieldset of SearchMetaBaseAdmin to "SEO".
>>>>>>> 75e2edd5

## 4.1.0 - 25/10/2019
* Make it possible for ContentBase derivatives to override how they are searched by Watson.

## 4.0.10 - 18/10/2019
* Fix `Video.embed_html()` function using the wrong renderer for local mp4 files.
* Remove `cached_url` from the Page model, because it is [unreliable](https://github.com/onespacemedia/cms/pull/181).

## 4.0.9 - 11/10/2019

* Remove key press listeners from image editor
* Fix an issue where get parameters in the URL made saving a new page impossible

## 4.0.8 - 18/09/2019

* Don't override `submit_line.html` - this should be a decision for the CMS skin or a project-local override.

## 4.0.7 - 18/09/2019

* Simplify template override for `pages/page/change_form.html`.

## 4.0.6 - 18/09/2019

* Fix saving pages from the changelist view when its content model has `fieldsets` under certain circumstances.
* Restore ordering of media library to be most recent first.

## 4.0.5 - 03/09/2019

* Add a class to the ImageRefField widget's image preview to allow for easier styling.

## 4.0.4 - 27/08/2019

* Fix an issue when changing page ContentType where the new ContentType has ManyToMany fields not on the original.

## 4.0.3 - 08/08/2019

* Big speedups in RequestPageManager.

## 4.0.2 - 06/08/2019

* Fix migration state.

## 4.0.1 - 26/07/2019

* Fix issue for multilingual site and offline pages [[See #176](https://github.com/onespacemedia/cms/pull/176/files)]

## 4.0.0 - 26/07/2019

* Decouple from django-suit
* Massive code clean up
* In admin image editing for media app

## 2.0.0 - 03/10/2016

* Switched to Jinja2 as the template engine.

1.0.5.1 - 29/08/2014
--------------------<|MERGE_RESOLUTION|>--- conflicted
+++ resolved
@@ -1,13 +1,10 @@
 # Changelog
 
 ## Next release
-<<<<<<< HEAD
 * Show usage of media library files on the file's change form.
-=======
 * Make middleware compatible with both `MIDDLEWARE` and `MIDDLEWARE_CLASSES`.
 * Ensure all `ForeignKey`s have an `on_delete` explicitly specified for Django 2.2 compatibility.
 * Rename "Search engine optimization" fieldset of SearchMetaBaseAdmin to "SEO".
->>>>>>> 75e2edd5
 
 ## 4.1.0 - 25/10/2019
 * Make it possible for ContentBase derivatives to override how they are searched by Watson.
