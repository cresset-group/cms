--- conflicted
+++ resolved
@@ -6,9 +6,4 @@
 <http://etianen.com/>
 """
 
-<<<<<<< HEAD
 VERSION = (1, 9, 13)
-=======
-# Always use 3 parts, not 1, 2, or 4.
-VERSION = (1, 9, 12)
->>>>>>> 145dbc0c
