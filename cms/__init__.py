--- conflicted
+++ resolved
@@ -7,8 +7,4 @@
 """
 
 # Always use 3 parts, not 1, 2, or 4.
-<<<<<<< HEAD
-VERSION = (1, 12, 8)
-=======
-VERSION = (1, 13, 0)
->>>>>>> 7382a5f4
+VERSION = (1, 13, 0)