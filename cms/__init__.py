--- conflicted
+++ resolved
@@ -6,8 +6,4 @@
 <http://etianen.com/>
 """
 
-<<<<<<< HEAD
-VERSION = (1, 7, 10)
-=======
-VERSION = (1, 7, 11)
->>>>>>> a1f3d5fe
+VERSION = (1, 7, 11)