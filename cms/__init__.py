--- conflicted
+++ resolved
@@ -7,8 +7,4 @@
 """
 
 # Always use 3 parts, not 1, 2, or 4.
-<<<<<<< HEAD
-VERSION = (1, 12, 7)
-=======
-VERSION = (1, 12, 8)
->>>>>>> 6ab80d69
+VERSION = (1, 12, 8)