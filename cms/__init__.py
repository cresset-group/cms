--- conflicted
+++ resolved
@@ -7,8 +7,4 @@
 '''
 
 # Always use 3 parts, not 1, 2, or 4.
-<<<<<<< HEAD
-VERSION = (3, 0, 8)
-=======
-VERSION = (4, 0, 0)
->>>>>>> b46c86e6
+VERSION = (4, 0, 0)