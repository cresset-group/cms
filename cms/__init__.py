--- conflicted
+++ resolved
@@ -7,8 +7,4 @@
 '''
 
 # Always use 3 parts, not 1, 2, or 4.
-<<<<<<< HEAD
-VERSION = (4, 0, 2)
-=======
-VERSION = (4, 0, 3)
->>>>>>> f8c503f0
+VERSION = (4, 0, 3)