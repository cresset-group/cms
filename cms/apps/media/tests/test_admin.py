import base64
import random

from django.contrib.admin.sites import AdminSite
from django.contrib.admin.views.main import IS_POPUP_VAR
from django.contrib.contenttypes.models import ContentType
from django.contrib.messages.storage.fallback import FallbackStorage
from django.core.files.uploadedfile import SimpleUploadedFile
from django.http import Http404
from django.test import LiveServerTestCase, RequestFactory, TestCase, TransactionTestCase
from django.utils import six
from django.utils.timezone import now

from ..admin import FileAdmin, VideoAdmin
from ..models import File, Label, Video
from ..forms import mime_check


class BrokenFile:

    """
    A special class designed to raise an IOError the second time it's `file`
    method is called. Used to test sorl.
    """

    name_requested = False

    def __getattr__(self, name):
        if name == 'file':
            if not self.name_requested:
                self.name_requested = True
                return self.obj.file
            return self.obj.file.file
        return getattr(self.obj, name)

    def __init__(self, *args, **kwargs):
        self.obj = File.objects.create(**kwargs)


class MockSuperUser:
    pk = 1
    is_active = True
    is_staff = True

    @staticmethod
    def has_perm(perm):
        return True


class TestVideoAdmin(TestCase):

    def setUp(self):
        self.site = AdminSite()
        self.video_admin = VideoAdmin(Video, self.site)

        factory = RequestFactory()
        self.request = factory.get('/')

    def test_videoadmin_to_field_allowed(self):
        self.assertTrue(self.video_admin.to_field_allowed(self.request, 'id'))
        self.assertFalse(self.video_admin.to_field_allowed(self.request, 'foo'))


class TestFileAdminBase(TransactionTestCase):

    def setUp(self):
        self.site = AdminSite()
        self.file_admin = FileAdmin(File, self.site)

        File.objects.all().delete()

        self.factory = RequestFactory()
        self.request = self.factory.get('/')

        # An invalid JPEG
        self.name_1 = '{}-{}.jpg'.format(
            now().strftime('%Y-%m-%d_%H-%M-%S'),
            random.randint(0, six.MAXSIZE)
        )

        self.obj_1 = File.objects.create(
            title="Foo",
            file=SimpleUploadedFile(self.name_1, b"data", content_type="image/jpeg")
        )

        # A valid GIF.
        self.name_2 = '{}-{}.gif'.format(
            now().strftime('%Y-%m-%d_%H-%M-%S'),
            random.randint(0, six.MAXSIZE)
        )

        base64_string = b'R0lGODlhAQABAAAAACH5BAEKAAEALAAAAAABAAEAAAICTAEAOw=='

        self.obj_2 = File.objects.create(
            title="Foo 2",
            file=SimpleUploadedFile(self.name_2, base64.b64decode(base64_string), content_type="image/gif")
        )

        self.file_1 = SimpleUploadedFile(self.name_2, base64.b64decode(base64_string), content_type="image/gif")
        self.file_2 = SimpleUploadedFile(self.name_2, base64.b64decode(base64_string), content_type="image/jpeg")
        self.file_3 = SimpleUploadedFile(self.name_2, base64.b64decode(base64_string), content_type="text/html")

        self.label = Label.objects.create(
            name="Foo"
        )

    def tearDown(self):
        self.obj_1.file.delete(False)
        self.obj_1.delete()

        # self.obj_2.file.delete(False)
        # self.obj_2.delete()

    def test_fileadminbase_to_field_allowed(self):
        self.assertTrue(self.file_admin.to_field_allowed(self.request, 'id'))
        self.assertFalse(self.file_admin.to_field_allowed(self.request, 'foo'))

    def test_fileadminbase_add_label_action(self):
        self.assertEqual(self.obj_1.labels.count(), 0)

        self.file_admin.add_label_action(self.request, File.objects.all(), self.label)

        self.assertEqual(self.obj_1.labels.count(), 1)

    def test_fileadminbase_remove_label_action(self):
        self.assertEqual(self.obj_1.labels.count(), 0)

        self.obj_1.labels.add(self.label)

        self.assertEqual(self.obj_1.labels.count(), 1)

        self.file_admin.remove_label_action(self.request, File.objects.all(), self.label)

        self.assertEqual(self.obj_1.labels.count(), 0)

    def test_fileadminbase_get_actions(self):
        actions = self.file_admin.get_actions(self.request)
        self.assertEqual(len(actions), 2)

        self.request = self.factory.get('/?{}'.format(IS_POPUP_VAR))
        actions = self.file_admin.get_actions(self.request)
        self.assertEqual(len(actions), 0)

    def test_fileadminbase_get_size(self):
        # Why this has to use a unicode space, I don't know..
        self.assertEqual(self.file_admin.get_size(self.obj_1), '4\xa0bytes')

        obj = File.objects.create(
            title="Foo",
            file='media/not/a/real.file'
        )

        self.assertEqual(self.file_admin.get_size(obj), '0 bytes')

    def test_fileadminbase_get_preview(self):
        self.assertEqual(
            self.file_admin.get_preview(self.obj_1),
            '<img cms:permalink="/r/{}-{}/" src="/static/media/img/image-x-generic.png" width="56" height="66" alt="" title="Foo"/>'.format(
                ContentType.objects.get_for_model(File).pk,
                self.obj_1.pk
            )
        )

        # We can't do an `assertEqual` here as the generated src URL is dynamic.
        preview = self.file_admin.get_preview(self.obj_2)

        self.assertIn(
            '<img cms:permalink="/r/{}-{}/"'.format(
                ContentType.objects.get_for_model(File).pk,
                self.obj_2.pk
            ),
            preview,
        )

        self.assertIn(
            'width="66" height="66" alt="" title="Foo 2"/>',
            preview,
        )

        obj = BrokenFile(
            title="Foo",
            file='media/not/a/real.png'
        )

        preview = self.file_admin.get_preview(obj)

        self.assertEqual(preview, '<img cms:permalink="/r/{}-{}/" src="/static/media/img/image-x-generic.png" width="56" height="66" alt="" title="Foo"/>'.format(
            ContentType.objects.get_for_model(File).pk,
            obj.pk
        ))

        obj = File.objects.create(
            title="Foo",
            file='media/not/a/real.file'
        )
        preview = self.file_admin.get_preview(obj)

        self.assertEqual(preview, '<img cms:permalink="/r/{}-{}/" src="/static/media/img/text-x-generic-template.png" width="56" height="66" alt="" title="Foo"/>'.format(
            ContentType.objects.get_for_model(File).pk,
            obj.pk
        ))

        obj.delete()

    def test_fileadminbase_get_title(self):
        self.assertEqual(self.file_admin.get_title(self.obj_1), 'Foo')

    def test_fileadminbase_response_add(self):
        # Allow the messages framework to work.
        setattr(self.request, 'session', 'session')
        messages = FallbackStorage(self.request)
        setattr(self.request, '_messages', messages)
        self.request.user = MockSuperUser()

        response = self.file_admin.response_add(self.request, self.obj_1)
        self.assertEqual(response.status_code, 302)

        self.request = self.factory.get('/?_tinymce')
        setattr(self.request, 'session', 'session')
        messages = FallbackStorage(self.request)
        setattr(self.request, '_messages', messages)
        self.request.user = MockSuperUser()
        self.request.pages = {}

        response = self.file_admin.response_add(self.request, self.obj_1)
        self.assertEqual(response.status_code, 200)

    def test_fileadminbase_changelist_view(self):
        self.request.user = MockSuperUser()
        view = self.file_admin.changelist_view(self.request)

        self.assertEqual(view.status_code, 200)
        self.assertEqual(view.template_name, 'admin/media/file/change_list.html')
        self.assertNotIn('foo', view.context_data)

        view = self.file_admin.changelist_view(self.request, extra_context={'foo': 'bar'})

        self.assertEqual(view.status_code, 200)
        self.assertEqual(view.template_name, 'admin/media/file/change_list.html')
        self.assertIn('foo', view.context_data)

<<<<<<< HEAD
    def test_fileadminbase_redactor_data(self):
        self.request.user = MockSuperUser()
        data = self.file_admin.redactor_data(self.request)

        self.assertEqual(
            json.loads(data.content.decode()),
            json.loads('{{"objects": [{{"url": "/r/{content_type}-{pk1}/", "title": "Foo"}}, {{"url": "/r/{content_type}-{pk2}/", "title": "Foo 2"}}], "page": 1, "pages": [1]}}'.format(
                pk1=self.obj_1.pk,
                pk2=self.obj_2.pk,
                content_type=ContentType.objects.get_for_model(File).pk,
            ))
        )

        self.request.user.has_perm = lambda x: False
        data = self.file_admin.redactor_data(self.request)
        self.assertEqual(data.status_code, 403)
        self.request.user.has_perm = lambda x: True

        data = self.file_admin.redactor_data(self.request, file_type='images')
        self.assertTrue(len(data.content) > 250)

    def test_fileadminbase_redactor_upload(self):
        self.request.user = MockSuperUser()
        response = self.file_admin.redactor_upload(self.request, '')

        # 405: Method not allowed. We have to POST to this view.
        self.assertEqual(response.status_code, 405)

        self.request.user.has_perm = lambda x: False

        data = self.file_admin.redactor_upload(self.request, '')

        self.assertEqual(data.status_code, 403)

        self.request.user.has_perm = lambda x: True

        self.request.method = 'POST'
        response = self.file_admin.redactor_upload(self.request, '')
        self.assertEqual(response.content, b'')

        response = self.file_admin.redactor_upload(self.request, 'image')
        self.assertEqual(response.content, b'')

        self.request = self.factory.post('/', data={
            'file': self.obj_1.file
        })
        self.request.user = MockSuperUser()

        response = self.file_admin.redactor_upload(self.request, 'image')

        self.assertEqual(json.loads(response.content.decode()), json.loads('{{"filelink": "/r/{}-{}/"}}'.format(
            ContentType.objects.get_for_model(File).pk,
            File.objects.all().order_by('-pk')[0].pk
        )))

        self.request = self.factory.post('/', data={
            'file': SimpleUploadedFile('xoxo.pdf', b"data")
        })
        self.request.user = MockSuperUser()

        response = self.file_admin.redactor_upload(self.request, 'image')
        self.assertEqual(response.content, b'')

        response = self.file_admin.redactor_upload(self.request, 'pdf')

        self.assertEqual(json.loads(response.content.decode()), json.loads('{{"filelink": "/r/{}-{}/", "filename": "xoxo.pdf"}}'.format(
            ContentType.objects.get_for_model(File).pk,
            File.objects.all().order_by('-pk')[0].pk
        )))

    def test_fileadminbase_mime_check(self):
        self.assertEqual(mime_check(self.file_1), True)
        self.assertEqual(mime_check(self.file_2), False)
        self.assertEqual(mime_check(self.file_3), True)

=======
>>>>>>> cf364ebe

class LiveServerTestFileAdminBase(LiveServerTestCase):

    def setUp(self):
        self.site = AdminSite()
        self.file_admin = FileAdmin(File, self.site)

        self.factory = RequestFactory()
        self.request = self.factory.get('/')

        # An invalid JPEG
        self.name_1 = '{}-{}.jpg'.format(
            now().strftime('%Y-%m-%d_%H-%M-%S'),
            random.randint(0, six.MAXSIZE)
        )

        self.obj_1 = File.objects.create(
            title="Foo",
            file=SimpleUploadedFile(self.name_1, b"data", content_type="image/jpeg")
        )

    def tearDown(self):
        self.obj_1.file.delete(False)
        self.obj_1.delete()

    def test_fileadminbase_remote_view(self):
        self.request.user = MockSuperUser()
        view = self.file_admin.remote_view(self.request, self.obj_1.pk)

        # 405: Method not allowed. We have to POST to this view.
        self.assertEqual(view.status_code, 405)

        self.request.method = 'POST'

        # No URL supplied.
        with self.assertRaises(Http404):
            view = self.file_admin.remote_view(self.request, self.obj_1.pk)

        # No permissions.
        self.request.user.has_perm = lambda x: False

        view = self.file_admin.remote_view(self.request, self.obj_1.pk)
        self.assertEqual(view.status_code, 403)

        self.request.user.has_perm = lambda x: True

        # Allow the messages framework to work.
        setattr(self.request, 'session', 'session')
        messages = FallbackStorage(self.request)
        setattr(self.request, '_messages', messages)
        self.request.user = MockSuperUser()

        self.request.POST = {
            'url': self.live_server_url + '/static/media/img/text-x-generic.png'
        }
        view = self.file_admin.remote_view(self.request, self.obj_1.pk)

        self.assertEqual(view.content, b'{"status": "ok"}')
        self.assertEqual(view.status_code, 200)

    # def test_fileadminbase_<|MERGE_RESOLUTION|>--- conflicted
+++ resolved
@@ -239,84 +239,6 @@
         self.assertEqual(view.template_name, 'admin/media/file/change_list.html')
         self.assertIn('foo', view.context_data)
 
-<<<<<<< HEAD
-    def test_fileadminbase_redactor_data(self):
-        self.request.user = MockSuperUser()
-        data = self.file_admin.redactor_data(self.request)
-
-        self.assertEqual(
-            json.loads(data.content.decode()),
-            json.loads('{{"objects": [{{"url": "/r/{content_type}-{pk1}/", "title": "Foo"}}, {{"url": "/r/{content_type}-{pk2}/", "title": "Foo 2"}}], "page": 1, "pages": [1]}}'.format(
-                pk1=self.obj_1.pk,
-                pk2=self.obj_2.pk,
-                content_type=ContentType.objects.get_for_model(File).pk,
-            ))
-        )
-
-        self.request.user.has_perm = lambda x: False
-        data = self.file_admin.redactor_data(self.request)
-        self.assertEqual(data.status_code, 403)
-        self.request.user.has_perm = lambda x: True
-
-        data = self.file_admin.redactor_data(self.request, file_type='images')
-        self.assertTrue(len(data.content) > 250)
-
-    def test_fileadminbase_redactor_upload(self):
-        self.request.user = MockSuperUser()
-        response = self.file_admin.redactor_upload(self.request, '')
-
-        # 405: Method not allowed. We have to POST to this view.
-        self.assertEqual(response.status_code, 405)
-
-        self.request.user.has_perm = lambda x: False
-
-        data = self.file_admin.redactor_upload(self.request, '')
-
-        self.assertEqual(data.status_code, 403)
-
-        self.request.user.has_perm = lambda x: True
-
-        self.request.method = 'POST'
-        response = self.file_admin.redactor_upload(self.request, '')
-        self.assertEqual(response.content, b'')
-
-        response = self.file_admin.redactor_upload(self.request, 'image')
-        self.assertEqual(response.content, b'')
-
-        self.request = self.factory.post('/', data={
-            'file': self.obj_1.file
-        })
-        self.request.user = MockSuperUser()
-
-        response = self.file_admin.redactor_upload(self.request, 'image')
-
-        self.assertEqual(json.loads(response.content.decode()), json.loads('{{"filelink": "/r/{}-{}/"}}'.format(
-            ContentType.objects.get_for_model(File).pk,
-            File.objects.all().order_by('-pk')[0].pk
-        )))
-
-        self.request = self.factory.post('/', data={
-            'file': SimpleUploadedFile('xoxo.pdf', b"data")
-        })
-        self.request.user = MockSuperUser()
-
-        response = self.file_admin.redactor_upload(self.request, 'image')
-        self.assertEqual(response.content, b'')
-
-        response = self.file_admin.redactor_upload(self.request, 'pdf')
-
-        self.assertEqual(json.loads(response.content.decode()), json.loads('{{"filelink": "/r/{}-{}/", "filename": "xoxo.pdf"}}'.format(
-            ContentType.objects.get_for_model(File).pk,
-            File.objects.all().order_by('-pk')[0].pk
-        )))
-
-    def test_fileadminbase_mime_check(self):
-        self.assertEqual(mime_check(self.file_1), True)
-        self.assertEqual(mime_check(self.file_2), False)
-        self.assertEqual(mime_check(self.file_3), True)
-
-=======
->>>>>>> cf364ebe
 
 class LiveServerTestFileAdminBase(LiveServerTestCase):
 
