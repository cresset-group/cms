{% extends "admin/change_form.html" %}
{% load static %}

{% block after_field_sets %}
  {% if original.is_image %}
    {% include 'admin/media/includes/image_editor.html' %}
  {% endif %}
{% endblock %}

<<<<<<< HEAD
{% block sidebar %}
    {% if original.is_image %}
    <div id="navcontainer" class="box">
        <div id="image_container">
            <img id="image" src="{{ original.get_absolute_url }}" />

            <div id="paper">&nbsp;</div>
        </div>

        <a href="{{ original.get_absolute_url }}" target="_blank" id="preview_url">Full size preview</a>
    </div>
    {% endif %}

{{ block.super }}
{% endblock %}

{% block extrajs %}
    {% if settings.ADOBE_CREATIVE_SDK_ENABLED and original.is_image %}
    <!-- Load widget code -->
    <script type="text/javascript" src="http://feather.aviary.com/imaging/v1/editor.js"></script>
    <script type="text/javascript" src="/static/media/js/jquery.cookie.js"></script>

    <!-- Instantiate the widget -->
    <script type="text/javascript">

        var featherEditor = new Aviary.Feather({
            apiKey: '{{ settings.ADOBE_CREATIVE_SDK_CLIENT_ID }}',
            theme: 'light',
            displayImageSize: true,
            onLoad: function() {
                document.getElementById('edit-button').style.display = 'block';
            },
            onSave: function(imageID, newURL) {
                document.getElementById(imageID).src = newURL;
                document.getElementById('preview_url').href = newURL;

                // POST to a URL which will GET the new URL and overwrite the saved file.
                $.ajax({
                    type: 'POST',
                    url: '{% url "admin:media_file_remote" object_id=original.pk %}',
                    data: {
                        url: newURL,
                    },
                    beforeSend: function(jqXHR, settings) {
                        jqXHR.setRequestHeader("X-CSRFToken", $.cookie('csrftoken'));
                    },
                    error: function(jqXHR, textStatus, errorThrown) {
                        console.log(textStatus, errorThrown);
                    },
                    success: function(data, textStatus, jqXHR) {
                        // featherEditor.close();
                        window.location.reload();
                    }
                });
            }
=======
{% block extrahead %}
  {{ block.super }}

  {% if original.is_image %}
    <!-- Instantiate the image editor widget -->
    <link type="text/css" rel="stylesheet" href="{% static 'cms/js/imgeditor/image-editor.css' %}">
    <script type="text/javascript" src="{% static 'cms/js/imgeditor/image-editor.js' %}"></script>
  {% endif %}

  {% if is_popup %}
    <style>
      body {
        background-color: #FFF;
      }
    </style>
  {% endif %}

  {% if not original %}
    {# Prepopulate the title with the name of the file, for new files. #}
    <script>
      window.addEventListener('DOMContentLoaded', function () {
        var fileInput = document.getElementById('id_file');
        var titleInput = document.getElementById('id_title');
        fileInput.addEventListener('change', function (event) {
          var value = event.target.value;
          // Don't overwrite a title.
          if (titleInput.value || !value) {
            return
          }
          // Trim to just the filename, minus path.
          var filename = value.split(/(\\|\/)/g).pop();
          // Trim off the file extension.
          filename = filename.replace(/\.[^/.]+$/, '');
          if (filename) {
            titleInput.value = filename
          }
>>>>>>> b46c86e6
        });
      });
    </script>
  {% endif %}
{% endblock %}<|MERGE_RESOLUTION|>--- conflicted
+++ resolved
@@ -7,63 +7,6 @@
   {% endif %}
 {% endblock %}
 
-<<<<<<< HEAD
-{% block sidebar %}
-    {% if original.is_image %}
-    <div id="navcontainer" class="box">
-        <div id="image_container">
-            <img id="image" src="{{ original.get_absolute_url }}" />
-
-            <div id="paper">&nbsp;</div>
-        </div>
-
-        <a href="{{ original.get_absolute_url }}" target="_blank" id="preview_url">Full size preview</a>
-    </div>
-    {% endif %}
-
-{{ block.super }}
-{% endblock %}
-
-{% block extrajs %}
-    {% if settings.ADOBE_CREATIVE_SDK_ENABLED and original.is_image %}
-    <!-- Load widget code -->
-    <script type="text/javascript" src="http://feather.aviary.com/imaging/v1/editor.js"></script>
-    <script type="text/javascript" src="/static/media/js/jquery.cookie.js"></script>
-
-    <!-- Instantiate the widget -->
-    <script type="text/javascript">
-
-        var featherEditor = new Aviary.Feather({
-            apiKey: '{{ settings.ADOBE_CREATIVE_SDK_CLIENT_ID }}',
-            theme: 'light',
-            displayImageSize: true,
-            onLoad: function() {
-                document.getElementById('edit-button').style.display = 'block';
-            },
-            onSave: function(imageID, newURL) {
-                document.getElementById(imageID).src = newURL;
-                document.getElementById('preview_url').href = newURL;
-
-                // POST to a URL which will GET the new URL and overwrite the saved file.
-                $.ajax({
-                    type: 'POST',
-                    url: '{% url "admin:media_file_remote" object_id=original.pk %}',
-                    data: {
-                        url: newURL,
-                    },
-                    beforeSend: function(jqXHR, settings) {
-                        jqXHR.setRequestHeader("X-CSRFToken", $.cookie('csrftoken'));
-                    },
-                    error: function(jqXHR, textStatus, errorThrown) {
-                        console.log(textStatus, errorThrown);
-                    },
-                    success: function(data, textStatus, jqXHR) {
-                        // featherEditor.close();
-                        window.location.reload();
-                    }
-                });
-            }
-=======
 {% block extrahead %}
   {{ block.super }}
 
@@ -100,7 +43,6 @@
           if (filename) {
             titleInput.value = filename
           }
->>>>>>> b46c86e6
         });
       });
     </script>
