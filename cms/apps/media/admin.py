'''Admin settings for the static media management application.'''
from functools import partial

import requests
from django.conf.urls import url
from django.contrib import admin, messages
from django.contrib.admin.views.main import IS_POPUP_VAR
from django.core.files import File as DjangoFile
from django.core.files.temp import NamedTemporaryFile
from django.http import (Http404, HttpResponse, HttpResponseForbidden,
                         HttpResponseNotAllowed)
from django.shortcuts import get_object_or_404, render
from django.template.defaultfilters import filesizeformat
from django.utils.html import format_html
from django.utils.text import Truncator
from reversion.admin import VersionAdmin
from sorl.thumbnail import get_thumbnail
from watson.admin import SearchAdmin

from cms import permalinks
from cms.apps.media.forms import ImageChangeForm, FileForm
from cms.apps.media.models import File, Label, Video


@admin.register(Label)
class LabelAdmin(admin.ModelAdmin):
    '''Admin settings for Label models.'''

    list_display = ('name',)

    search_fields = ('name',)


@admin.register(Video)
class VideoAdmin(admin.ModelAdmin):
    fieldsets = [
        (None, {
            'fields': ['title', 'image', 'high_resolution_mp4', 'low_resolution_mp4', 'external_video'],
        }),
    ]


@admin.register(File)
class FileAdmin(VersionAdmin, SearchAdmin):
    '''Admin settings for File models.'''

    change_list_template = 'admin/media/file/change_list.html'
    fieldsets = [
        (None, {
            'fields': ['title', 'file'],
        }),
        ('Media management', {
            'fields': ['attribution', 'copyright', 'alt_text', 'labels'],
        }),
    ]
    filter_horizontal = ['labels']
    list_display = ['get_preview', 'get_number', 'get_title', 'get_alt_text', 'get_size']
    list_display_links = list_display
    list_filter = ['labels']
    search_fields = ['title']

    def get_form(self, request, obj=None, **kwargs):
        if obj and obj.is_image():
            kwargs['form'] = ImageChangeForm
<<<<<<< HEAD
        else:
            kwargs['form'] = FileForm
        return super(FileAdmin, self).get_form(request, obj, **kwargs)
=======
        return super().get_form(request, obj, **kwargs)
>>>>>>> cf364ebe

    def get_number(self, obj):
        return obj.pk

    get_number.admin_order_field = 'pk'
    get_number.short_description = 'number'

    def get_alt_text(self, obj):
        if not obj.alt_text:
            return ''

        return obj.alt_text

    get_alt_text.short_description = 'Alt text'

    # Custom actions.

    def add_label_action(self, request, queryset, label):
        '''Adds the label on the given queryset.'''
        for obj in queryset:
            obj.labels.add(label)

    def remove_label_action(self, request, queryset, label):
        '''Removes the label on the given queryset.'''
        for obj in queryset:
            obj.labels.remove(label)

    def get_actions(self, request):
        '''Generates the actions for assigning categories.'''
        if IS_POPUP_VAR in request.GET:
            return []
        opts = self.model._meta
        verbose_name_plural = opts.verbose_name_plural
        actions = super().get_actions(request)
        # Add the dynamic labels.
        for label in Label.objects.all():
            # Add action.
            action_function = partial(self.__class__.add_label_action, label=label)
            action_description = 'Remove label %s from selected %s' % (label.name, verbose_name_plural)
            action_name = action_description.lower().replace(' ', '_')
            actions[action_name] = (action_function, action_name, action_description)
            # Remove action.
            action_function = partial(self.__class__.remove_label_action, label=label)
            action_description = 'Remove label %s from selected %s' % (label.name, verbose_name_plural)
            action_name = action_description.lower().replace(' ', '_')
            actions[action_name] = (action_function, action_name, action_description)
        return actions

    # Custom display routines.
    def get_size(self, obj):
        '''Returns the size of the media in a human-readable format.'''
        try:
            return filesizeformat(obj.file.size)
        except OSError:
            return '0 bytes'

    get_size.short_description = 'size'

    def get_preview(self, obj):
        '''Generates a thumbnail of the image, falling back to an appropriate
        icon if it is not an image file or if thumbnailing fails.'''
        icon = obj.icon
        permalink = permalinks.create(obj)
        if obj.is_image():
            try:
                thumbnail = get_thumbnail(obj.file, '100x66', quality=99)
                return format_html(
                    '<img cms:permalink="{}" src="{}" width="{}" height="{}" alt="" title="{}"/>',
                    permalink,
                    thumbnail.url,
                    thumbnail.width,
                    thumbnail.height,
                    obj.title
                )

            # AttributeError will be raised if thumbnail returns None - the
            # others can be raised with bad files.
            except (IOError, TypeError, AttributeError):
                pass

        return format_html(
            '<img cms:permalink="{}" src="{}" width="56" height="66" alt="" title="{}"/>',
            permalink,
            icon,
            obj.title
        )
    get_preview.short_description = 'preview'

    def get_title(self, obj):
        '''Returns a truncated title of the object.'''
        return Truncator(obj.title).words(8)
    get_title.admin_order_field = 'title'
    get_title.short_description = 'title'

    # Custom view logic.

    def response_add(self, request, obj, post_url_continue=None):
        '''Returns the response for a successful add action.'''
        if '_tinymce' in request.GET:
            context = {'permalink': permalinks.create(obj),
                       'title': obj.title}
            return render(request, 'admin/media/file/filebrowser_add_success.html', context)
        return super().response_add(request, obj, post_url_continue=post_url_continue)

    def changelist_view(self, request, extra_context=None):
        '''Renders the change list.'''
        context = extra_context or {}

        if not 'changelist_template_parent' in context:
            context['changelist_template_parent'] = 'reversion/change_list.html'

        return super().changelist_view(request, context)

    def media_library_changelist_view(self, request, extra_context=None):
        '''Renders the change list, but sets 'is_popup=True' into the template
        context to make it render the media library sans navigation, without
        needing _popup in the URL (which causes an exception with Jet's
        Javascript, which assumes that if _popup is in the URL that it is a
        related item popup).'''
        context = extra_context or {}

        if not 'changelist_template_parent' in context:
            context['changelist_template_parent'] = 'reversion/change_list.html'

        context['is_popup'] = True
        context['is_media_library_iframe'] = True

        return super().changelist_view(request, context)

    # Create a URL route and a view for saving the Adobe SDK callback URL.
    def get_urls(self):
        urls = super().get_urls()

        new_urls = [
            url(r'^(?P<object_id>\d+)/remote/$', self.remote_view, name='media_file_remote'),
            url(r'^media-library-wysiwyg/$', self.media_library_changelist_view, name='media_file_wysiwyg_list'),
        ]

        return new_urls + urls

    def remote_view(self, request, object_id):
        if not self.has_change_permission(request):
            return HttpResponseForbidden('You do not have permission to modify this file.')

        if request.method != 'POST':
            return HttpResponseNotAllowed(['POST'])

        image_url = request.POST.get('url', None)

        if not image_url:
            raise Http404('No URL supplied.')

        # Pull down the remote image and save it as a temporary file.
        img_temp = NamedTemporaryFile()
        img_temp.write(requests.get(image_url).content)
        img_temp.flush()

        obj = get_object_or_404(File, pk=object_id)
        obj.file.save(image_url.split('/')[-1], DjangoFile(img_temp))

        messages.success(request, 'The file "{}" was changed successfully. You may edit it again below.'.format(
            obj.__str__()
        ))
        return HttpResponse('{"status": "ok"}', content_type='application/json')<|MERGE_RESOLUTION|>--- conflicted
+++ resolved
@@ -62,13 +62,9 @@
     def get_form(self, request, obj=None, **kwargs):
         if obj and obj.is_image():
             kwargs['form'] = ImageChangeForm
-<<<<<<< HEAD
         else:
             kwargs['form'] = FileForm
-        return super(FileAdmin, self).get_form(request, obj, **kwargs)
-=======
         return super().get_form(request, obj, **kwargs)
->>>>>>> cf364ebe
 
     def get_number(self, obj):
         return obj.pk
