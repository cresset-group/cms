--- conflicted
+++ resolved
@@ -201,11 +201,7 @@
         if hasattr(request, '_admin_change_obj') and hasattr(request._admin_change_obj, 'content_type'):
             return request._admin_change_obj.content_type.model_class()
 
-<<<<<<< HEAD
-        raise Http404("You must specify a page content type.")
-=======
         raise Http404('You must specify a page content type.')
->>>>>>> b46c86e6
 
     def get_fieldsets(self, request, obj=None):
         '''Generates the custom content fieldsets.'''
