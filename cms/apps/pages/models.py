'''Core models used by the CMS.'''
from django.apps import apps
from django.contrib.contenttypes.models import ContentType
from django import urls
from django.db import connection, models, transaction
<<<<<<< HEAD
from django.db.models import Case, F, Q, Value, When
=======
from django.db.models import F, Q, Exists, OuterRef
>>>>>>> efb34253
from django.utils import timezone
from django.utils.encoding import force_text
from django.utils.functional import cached_property
from historylinks import shortcuts as historylinks
from reversion.models import Version

from cms import sitemaps
from cms.models import OnlineBaseManager, PageBase, PageBaseSearchAdapter
from cms.models.managers import publication_manager


class PageManager(OnlineBaseManager):

    '''Manager for Page objects.'''

    def get_queryset(self):
        is_cannonical_page = Case(
            When(version_for_id__isnull=False, then=Value(False)),
            When(owner_id__isnull=False, then=Value(False)),
            default=Value(True),
            output_field=models.BooleanField()
        )

        return super().get_queryset().annotate(
            is_cannonical_page=is_cannonical_page,
        )

    def select_published(self, queryset, page_alias=None):
        '''Selects only published pages.'''
        queryset = super().select_published(queryset)
        now = timezone.now().replace(second=0, microsecond=0)
        # Perform local filtering.
        queryset = queryset.filter(
            Q(publication_date=None) | Q(publication_date__lte=now)
        )
        queryset = queryset.filter(Q(expiry_date=None) | Q(expiry_date__gt=now))

        # Perform parent ordering.
        offline_ancestors = self._queryset_class(model=self.model, using=self._db, hints=self._hints).filter(
            Q(left__lt=OuterRef('left')) & Q(right__gt=OuterRef('right')),
            Q(country_group_id__isnull=True) | Q(country_group_id=OuterRef('country_group_id')),
            Q(is_online=False) | Q(publication_date__gt=now) | Q(expiry_date__lte=now),
        )
        queryset = queryset.annotate(parents_online=~Exists(offline_ancestors)).filter(parents_online=True)

        return queryset

    def get_homepage(self):
        '''Returns the site homepage.'''
        return self.get(parent=None, is_cannonical_page=True)


class Page(PageBase):

    '''A page within the site.'''

    objects = PageManager()

    # Hierarchy fields.

    parent = models.ForeignKey(
        'self',
        blank=True,
        null=True,
        related_name='child_set',
        on_delete=models.CASCADE,
    )

    left = models.IntegerField(
        editable=False,
        db_index=True,
    )

    right = models.IntegerField(
        editable=False,
        db_index=True,
    )

    country_group = models.ForeignKey(
        'pages.CountryGroup',
        blank=True,
        null=True,
        on_delete=models.CASCADE,
    )

    owner = models.ForeignKey(
        'self',
        blank=True,
        null=True,
        related_name='owner_set',
        on_delete=models.CASCADE,
    )

    version = models.IntegerField(
        default=1,
    )

    version_for = models.ForeignKey(
        'self',
        blank=True,
        null=True,
        related_name='version_set',
        on_delete=models.CASCADE,
    )

    @cached_property
    def children(self):
        '''The child pages for this page.'''
        children = []
        if self.right - self.left > 1:  # Optimization - don't fetch children
            #  we know aren't there!
            for child in self.child_set.filter(is_cannonical_page=True):
                child.parent = self
                children.append(child)
        return children

    @property
    def navigation(self):
        '''The sub-navigation of this page.'''
        return [child for child in self.children if child.in_navigation]

    # Publication fields.

    publication_date = models.DateTimeField(
        blank=True,
        null=True,
        db_index=True,
        help_text='The date that this page will appear on the website.  Leave '
                  'this blank to immediately publish this page.',
    )

    expiry_date = models.DateTimeField(
        blank=True,
        null=True,
        db_index=True,
        help_text='The date that this page will be removed from the website.  '
                  'Leave this blank to never expire this page.',
    )

    # Navigation fields.

    in_navigation = models.BooleanField(
        'add to navigation',
        default=True,
        help_text='Uncheck this box to remove this content from the site '
                  'navigation.',
    )

    # Content fields.

    content_type = models.ForeignKey(
        ContentType,
        editable=False,
        help_text='The type of page content.',
        on_delete=models.CASCADE,
    )

    requires_authentication = models.BooleanField(
        default=False,
        help_text='Visitors will need to be logged in to see this page'
    )

    hide_from_anonymous = models.BooleanField(
        'show to logged in only',
        default=False,
        help_text="Visitors that aren't logged in won't see this page in the navigation"
    )

    def auth_required(self):
        if self.requires_authentication or not self.parent:
            return self.requires_authentication
        return self.parent.auth_required()

    @cached_property
    def content(self):
        '''The associated content model for this page.'''
        content_cls = ContentType.objects.get_for_id(
            self.content_type_id).model_class()
        content = content_cls._default_manager.get(page=self)
        content.page = self
        return content

    def reverse(self, view_func, args=None, kwargs=None):
        '''Performs a reverse URL lookup.'''
        if args is None:
            args = ()
        if kwargs is None:
            kwargs = {}
        urlconf = ContentType.objects.get_for_id(
            self.content_type_id
        ).model_class().urlconf

        return self.get_absolute_url().rstrip('/') + urls.reverse(
            view_func,
            args=args,
            kwargs=kwargs,
            urlconf=urlconf,
        )

    # Standard model methods.

    def get_absolute_url(self):
        '''Generates the absolute url of the page.'''

        if not self.parent:
            return urls.get_script_prefix()

        return self.parent.get_absolute_url() + self.slug + '/'

    # Tree management.

    @property
    def _branch_width(self):
        return self.right - self.left + 1

    def _excise_branch(self):
        '''Excises this whole branch from the tree.'''
        branch_width = self._branch_width
        Page.objects.filter(left__gte=self.left).update(
            left=F('left') - branch_width,
        )
        Page.objects.filter(right__gte=self.left).update(
            right=F('right') - branch_width,
        )

    def _insert_branch(self):
        '''Inserts this whole branch into the tree.'''
        branch_width = self._branch_width
        Page.objects.filter(left__gte=self.left).update(
            left=F('left') + branch_width,
        )
        Page.objects.filter(right__gte=self.left).update(
            right=F('right') + branch_width,
        )

    @transaction.atomic
    def save(self, *args, **kwargs):
        '''Saves the page.'''

        if self._is_cannonical_page:
            with connection.cursor() as cursor:
                cursor.execute('LOCK TABLE {} IN ROW SHARE MODE'.format(Page._meta.db_table))

                # Lock entire table.
                existing_pages = dict(
                    (page['id'], page)
                    for page
                    in Page.objects.filter(
                        is_cannonical_page=True
                    ).select_for_update().values(
                        'id',
                        'parent_id',
                        'left',
                        'right'
                    )
                )

                if self.left is None or self.right is None:
                    # This page is being inserted.
                    if existing_pages:
                        if not self.parent_id:
                            # There is no parent - we're updating the homepage.
                            # Set the parent to be the homepage by default
                            self.parent_id = Page.objects.get_homepage().pk

                        parent_right = existing_pages[self.parent_id]['right']
                        # Set the model left and right.
                        self.left = parent_right
                        self.right = self.left + 1
                        # Update the whole tree structure.
                        self._insert_branch()
                    else:
                        # This is the first page to be created, ever!
                        self.left = 1
                        self.right = 2
                else:
                    # This is an update.
                    if self.id not in existing_pages:
                        old_parent_id = -1
                    else:
                        old_parent_id = existing_pages[self.id]['parent_id']

                    if old_parent_id != self.parent_id:
                        # The page has moved.
                        branch_width = self.right - self.left + 1
                        # Disconnect child branch.
                        if branch_width > 2:
                            Page.objects.filter(
                                left__gt=self.left,
                                right__lt=self.right
                            ).update(
                                left=F('left') * -1,
                                right=F('right') * -1,
                            )
                        self._excise_branch()
                        # Store old left and right values.
                        old_left = self.left
                        old_right = self.right
                        # Put self into the tree.
                        if self.parent_id:
                            parent_right = existing_pages[self.parent_id]['right']
                            if parent_right > self.right:
                                parent_right -= self._branch_width
                            self.left = parent_right
                            self.right = self.left + branch_width - 1
                            self._insert_branch()

                            # Put all children back into the tree.
                            if branch_width > 2:
                                child_offset = self.left - old_left
                                Page.objects.filter(
                                    left__lt=-old_left,
                                    right__gt=-old_right
                                ).update(
                                    left=(F('left') - child_offset) * -1,
                                    right=(F('right') - child_offset) * -1,
                                )

        # Now actually save it!
        super().save(*args, **kwargs)

    @transaction.atomic
    def delete(self, *args, **kwargs):
        '''Deletes the page.'''
        list(Page.objects.all().select_for_update().values_list(
            'left',
            'right'
        ))  #
        # Lock entire
        #  table.
        super().delete(*args, **kwargs)
        # Update the entire tree.
        self._excise_branch()

    def last_modified(self):
        versions = Version.objects.get_for_object(self)
        if versions.count() > 0:
            latest_version = versions[:1][0]
            return '{} by {}'.format(
                latest_version.revision.date_created.strftime('%Y-%m-%d %H:%M:%S'),
                latest_version.revision.user
            )
        return '-'

    def get_language_pages(self):
        if not self._is_cannonical_page:
            parent_page_qs = Page.objects.filter(pk=self.owner_id)
            return self.owner.owner_set.union(parent_page_qs)

        current_page_qs = Page.objects.filter(pk=self.pk)
        return self.owner_set.union(current_page_qs)

    def get_versions(self):
        if self.version_for_id:
            parent_page_qs = Page.objects.filter(pk=self.version_for_id)
            return self.version_for.version_set.union(parent_page_qs).order_by('-version')

        current_page_qs = Page.objects.filter(pk=self.pk)
        return self.version_set.union(current_page_qs).order_by('-version')

    @property
    def _is_cannonical_page(self):
        # The name is due to the fact we can't clash with the qs annotation name
        return not (self.owner_id or self.version_for_id)

    class Meta:
        unique_together = (('parent', 'slug', 'country_group'),)
        ordering = ('left',)


historylinks.register(Page)


class PageSitemap(sitemaps.PageBaseSitemap):

    '''Sitemap for page models.'''

    model = Page

    def items(self):
        '''Only lists items that are marked as indexable.'''
        return filter_indexable_pages(super().items())


sitemaps.register(Page, sitemap_cls=PageSitemap)


class PageSearchAdapter(PageBaseSearchAdapter):

    '''Search adapter for Page models.'''

    def get_content(self, obj):
        '''Returns the search text for the page.'''
        content_obj = obj.content

        return ' '.join([
            super().get_content(obj),
            self.prepare_content(content_obj.get_searchable_text())
        ])

    def get_live_queryset(self):
        '''Selects the live page queryset.'''
        # HACK: Prevents a table name collision in the Django queryset manager.
        with publication_manager.select_published(False):
            qs = Page._base_manager.all()
        if publication_manager.select_published_active():
            qs = Page.objects.select_published(qs, page_alias='U0')
        # Filter out unindexable pages.
        qs = filter_indexable_pages(qs)
        # All done!
        return qs


# Base content class.

def get_registered_content():
    '''Returns a list of all registered content objects.'''
    return [
        model for model in apps.get_models()
        if issubclass(model, ContentBase) and not model._meta.abstract
    ]


def filter_indexable_pages(queryset):
    '''
    Filters the given queryset of pages to only contain ones that should be
    indexed by search engines.
    '''
    return queryset.filter(
        robots_index=True,
        content_type__in=[
            ContentType.objects.get_for_model(content_model)
            for content_model
            in get_registered_content()
            if content_model.robots_index
        ]
    )


class ContentBase(models.Model):

    '''Base class for page content.'''

    # This must be a 64 x 64 pixel image.
    icon = 'pages/img/content.png'

    # The heading that the admin places this content under.
    classifier = 'content'

    # The urlconf used to power this content's views.
    urlconf = 'cms.apps.pages.urls'

    # A fieldset definition. If blank, one will be generated.
    fieldsets = None

    # Whether pages of this type should be included in search indexes. (Can
    # still be disabled on a per-page basis).
    robots_index = True

    page = models.OneToOneField(
        Page,
        primary_key=True,
        editable=False,
        related_name='+',
        on_delete=models.CASCADE,
    )

    def __str__(self):
        '''Returns a unicode representation.'''
        return self.page.title

    class Meta:
        abstract = True

    def get_searchable_text(self):
        '''
        Returns a blob of text that will be indexed by Watson. This will be
        given lower priority than the title of the page it is attached to.

        By default this will return every text field on the ContentBase,
        separated by a space. A common case for overriding this is when your
        page's content is built out of other models.
        '''
        return ' '.join([
            force_text(getattr(self, field_name))
            for field_name in [
                field.name for field
                in self._meta.fields
                if isinstance(field, (models.CharField, models.TextField))
            ]
            # Because we don't want to index "None" :)
            if getattr(self, field_name)
        ])


class Country(models.Model):
    name = models.CharField(
        max_length=256,
    )

    code = models.CharField(
        max_length=16,
    )

    group = models.ForeignKey(
        'pages.CountryGroup',
        blank=True,
        null=True,
        on_delete=models.CASCADE,
    )

    default = models.BooleanField(
        blank=True,
        choices=[(True, 'Yes'), (None, 'No')],
        default=None,
        null=True,
        unique=True,
    )

    def __str__(self):
        return self.name

    class Meta:
        ordering = ['name']
        verbose_name_plural = 'countries'


class CountryGroup(models.Model):
    name = models.CharField(
        max_length=256
    )

    def __str__(self):
        return self.name

    class Meta:
        ordering = ('name',)<|MERGE_RESOLUTION|>--- conflicted
+++ resolved
@@ -3,11 +3,7 @@
 from django.contrib.contenttypes.models import ContentType
 from django import urls
 from django.db import connection, models, transaction
-<<<<<<< HEAD
-from django.db.models import Case, F, Q, Value, When
-=======
-from django.db.models import F, Q, Exists, OuterRef
->>>>>>> efb34253
+from django.db.models import Case F, Q, Exists, OuterRef
 from django.utils import timezone
 from django.utils.encoding import force_text
 from django.utils.functional import cached_property
