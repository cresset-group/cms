--- conflicted
+++ resolved
@@ -11,19 +11,11 @@
     '''A field that contains HTML data.'''
 
     def formfield(self, **kwargs):
-<<<<<<< HEAD
-        """Returns a HtmlWidget."""
-        from cms.forms import HtmlWidget
-
-        kwargs["widget"] = HtmlWidget
-        return super(HtmlField, self).formfield(**kwargs)
-=======
         '''Returns a HtmlWidget.'''
         from cms.forms import HtmlWidget
 
         kwargs['widget'] = HtmlWidget
         return super().formfield(**kwargs)
->>>>>>> b46c86e6
 
 
 class LinkResolutionError(Exception):
