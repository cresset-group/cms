<<<<<<< HEAD
django.jQuery(function($){
    setTimeout(() => {
        $('.wysiwyg:visible').each(function(){
            activate_tinymce(this)
        });
    }, 250)
=======
function activate_tinymce (element) {
  // Generate base settings
  var settings = {
    selector: "#" + element.getAttribute('id')
  }
>>>>>>> b46c86e6

  // Merge global settings with base
  django.jQuery.extend(settings, JSON.parse(element.dataset.wysiwygSettings))

  // Init editor
  tinymce.init(settings);
};

(function ($) {
  window.addEventListener('load', function () {
    function activateEditors() {
      $('.wysiwyg:visible').each(function (){
          activate_tinymce(this)
      });
    }
<<<<<<< HEAD

    // Merge global settings with base
    django.jQuery.extend(settings, $(element).data('wysiwyg-settings'))

    // Init editor
    tinymce.init(settings);
}
=======
    window.setTimeout(activateEditors, 100)
    // Reactivate on Jet tab change.
    window.addEventListener('hashchange', activateEditors)
  })
})(django.jQuery);
>>>>>>> b46c86e6
<|MERGE_RESOLUTION|>--- conflicted
+++ resolved
@@ -1,17 +1,8 @@
-<<<<<<< HEAD
-django.jQuery(function($){
-    setTimeout(() => {
-        $('.wysiwyg:visible').each(function(){
-            activate_tinymce(this)
-        });
-    }, 250)
-=======
 function activate_tinymce (element) {
   // Generate base settings
   var settings = {
     selector: "#" + element.getAttribute('id')
   }
->>>>>>> b46c86e6
 
   // Merge global settings with base
   django.jQuery.extend(settings, JSON.parse(element.dataset.wysiwygSettings))
@@ -27,18 +18,8 @@
           activate_tinymce(this)
       });
     }
-<<<<<<< HEAD
-
-    // Merge global settings with base
-    django.jQuery.extend(settings, $(element).data('wysiwyg-settings'))
-
-    // Init editor
-    tinymce.init(settings);
-}
-=======
     window.setTimeout(activateEditors, 100)
     // Reactivate on Jet tab change.
     window.addEventListener('hashchange', activateEditors)
   })
-})(django.jQuery);
->>>>>>> b46c86e6
+})(django.jQuery);